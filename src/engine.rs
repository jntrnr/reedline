use std::io::{Stdout, Write};

use crossterm::{
    cursor::{position, MoveToColumn, RestorePosition, SavePosition},
    event::{read, Event, KeyCode, KeyEvent, KeyModifiers},
    style::{Color, Print, ResetColor, SetForegroundColor},
    terminal::{Clear, ClearType},
    ExecutableCommand, QueueableCommand, Result,
};

use std::collections::VecDeque;

use crate::line_buffer::LineBuffer;

const HISTORY_SIZE: usize = 100;

pub enum EditCommand {
    MoveToStart,
    MoveToEnd,
    MoveLeft,
    MoveRight,
    MoveWordLeft,
    MoveWordRight,
    InsertChar(char),
    Backspace,
    Delete,
    AppendToHistory,
    PreviousHistory,
    NextHistory,
    Clear,
    CutFromStart,
    CutToEnd,
    CutWordLeft,
    CutWordRight,
    InsertCutBuffer,
    UppercaseWord,
    LowercaseWord,
    CapitalizeChar,
    SwapWords,
    SwapGraphemes,
}

pub struct Engine {
    line_buffer: LineBuffer,

    // Cut buffer
    cut_buffer: String,

    // History
    history: VecDeque<String>,
    history_cursor: i64,
    has_history: bool,
}

pub enum Signal {
    Success(String),
    CtrlC, // Interrupt current editing
    CtrlD, // End terminal session
}

pub fn print_message(stdout: &mut Stdout, msg: &str) -> Result<()> {
    stdout
        .queue(Print("\n"))?
        .queue(MoveToColumn(1))?
        .queue(Print(msg))?
        .queue(Print("\n"))?
        .queue(MoveToColumn(1))?;
    stdout.flush()?;

    Ok(())
}

pub fn print_crlf(stdout: &mut Stdout) -> Result<()> {
    stdout.queue(Print("\n"))?.queue(MoveToColumn(1))?;
    stdout.flush()?;

    Ok(())
}

fn buffer_repaint(stdout: &mut Stdout, engine: &Engine, prompt_offset: u16) -> Result<()> {
    let new_index = engine.get_insertion_point();

    // Repaint logic:
    //
    // Start after the prompt
    // Draw the string slice from 0 to the grapheme start left of insertion point
    // Then, get the position on the screen
    // Then draw the remainer of the buffer from above
    // Finally, reset the cursor to the saved position

    stdout.queue(MoveToColumn(prompt_offset))?;
    stdout.queue(Print(&engine.line_buffer[0..new_index]))?;
    stdout.queue(SavePosition)?;
    stdout.queue(Print(&engine.line_buffer[new_index..]))?;
    stdout.queue(Clear(ClearType::UntilNewLine))?;
    stdout.queue(RestorePosition)?;

    stdout.flush()?;

    Ok(())
}

impl Engine {
    pub fn new() -> Engine {
        let history = VecDeque::with_capacity(HISTORY_SIZE);
        let history_cursor = -1i64;
        let has_history = false;
        let cut_buffer = String::new();

        Engine {
            line_buffer: LineBuffer::new(),
            cut_buffer,
            history,
            history_cursor,
            has_history,
        }
    }

    pub fn run_edit_commands(&mut self, commands: &[EditCommand]) {
        for command in commands {
            match command {
                EditCommand::MoveToStart => self.line_buffer.set_insertion_point(0),
                EditCommand::MoveToEnd => {
                    self.line_buffer.move_to_end();
                }
                EditCommand::MoveLeft => self.line_buffer.move_left(),
                EditCommand::MoveRight => self.line_buffer.move_right(),
                EditCommand::MoveWordLeft => {
                    self.line_buffer.move_word_left();
                }
                EditCommand::MoveWordRight => {
                    self.line_buffer.move_word_right();
                }
                EditCommand::InsertChar(c) => {
                    let insertion_point = self.line_buffer.get_insertion_point();
                    self.line_buffer.insert_char(insertion_point, *c)
                }
                EditCommand::Backspace => {
                    let left_index = self.line_buffer.grapheme_left_index();
                    if left_index < self.get_insertion_point() {
                        self.clear_range(left_index..self.get_insertion_point());
                        self.set_insertion_point(left_index);
                    }
                }
                EditCommand::Delete => {
                    let right_index = self.line_buffer.grapheme_right_index();
                    if right_index > self.get_insertion_point() {
                        self.clear_range(self.get_insertion_point()..right_index);
                    }
                }
                EditCommand::Clear => {
                    self.line_buffer.clear();
                    self.set_insertion_point(0);
                }
                EditCommand::AppendToHistory => {
                    if self.history.len() + 1 == HISTORY_SIZE {
                        // History is "full", so we delete the oldest entry first,
                        // before adding a new one.
                        self.history.pop_back();
                    }
                    self.history.push_front(self.line_buffer.to_owned());
                    self.has_history = true;
                    // reset the history cursor - we want to start at the bottom of the
                    // history again.
                    self.history_cursor = -1;
                }
                EditCommand::PreviousHistory => {
                    if self.has_history && self.history_cursor < (self.history.len() as i64 - 1) {
                        self.history_cursor += 1;
                        let history_entry = self
                            .history
                            .get(self.history_cursor as usize)
                            .unwrap()
                            .clone();
                        self.set_buffer(history_entry.clone());
                        self.move_to_end();
                    }
                }
                EditCommand::NextHistory => {
                    if self.history_cursor >= 0 {
                        self.history_cursor -= 1;
                    }
                    let new_buffer = if self.history_cursor < 0 {
                        String::new()
                    } else {
                        // We can be sure that we always have an entry on hand, that's why
                        // unwrap is fine.
                        self.history
                            .get(self.history_cursor as usize)
                            .unwrap()
                            .clone()
                    };

                    self.set_buffer(new_buffer.clone());
                    self.move_to_end();
                }
                EditCommand::CutFromStart => {
                    if self.get_insertion_point() > 0 {
                        self.cut_buffer
                            .replace_range(.., &self.line_buffer[..self.get_insertion_point()]);
                        self.clear_to_insertion_point();
                    }
                }
                EditCommand::CutToEnd => {
                    let cut_slice = &self.line_buffer[self.get_insertion_point()..];
                    if !cut_slice.is_empty() {
                        self.cut_buffer.replace_range(.., cut_slice);
                        self.clear_to_end();
                    }
                }
                EditCommand::CutWordLeft => {
                    let left_index = self.line_buffer.word_left_index();
                    if left_index < self.get_insertion_point() {
                        let cut_range = left_index..self.get_insertion_point();
                        self.cut_buffer
                            .replace_range(.., &self.line_buffer[cut_range.clone()]);
                        self.clear_range(cut_range);
                        self.set_insertion_point(left_index);
                    }
                }
                EditCommand::CutWordRight => {
                    let right_index = self.line_buffer.word_right_index();
                    if right_index > self.get_insertion_point() {
                        let cut_range = self.get_insertion_point()..right_index;
                        self.cut_buffer
                            .replace_range(.., &self.line_buffer[cut_range.clone()]);
                        self.clear_range(cut_range);
                    }
                }
                EditCommand::InsertCutBuffer => {
                    self.line_buffer
                        .insert_str(self.get_insertion_point(), &self.cut_buffer);
                    self.set_insertion_point(self.get_insertion_point() + self.cut_buffer.len());
                }
                EditCommand::UppercaseWord => {
                    let right_index = self.line_buffer.word_right_index();
                    if right_index > self.get_insertion_point() {
                        let change_range = self.get_insertion_point()..right_index;
                        let uppercased = self.line_buffer[change_range.clone()].to_uppercase();
                        self.line_buffer.replace_range(change_range, &uppercased);
                        self.line_buffer.move_word_right();
                    }
                }
                EditCommand::LowercaseWord => {
                    let right_index = self.line_buffer.word_right_index();
                    if right_index > self.get_insertion_point() {
                        let change_range = self.get_insertion_point()..right_index;
                        let lowercased = self.line_buffer[change_range.clone()].to_lowercase();
                        self.line_buffer.replace_range(change_range, &lowercased);
                        self.line_buffer.move_word_right();
                    }
                }
                EditCommand::CapitalizeChar => {
                    if self.line_buffer.on_whitespace() {
                        self.line_buffer.move_word_right();
                        self.line_buffer.move_word_left();
                    }
                    let right_index = self.line_buffer.grapheme_right_index();
                    if right_index > self.get_insertion_point() {
                        let change_range = self.get_insertion_point()..right_index;
                        let uppercased = self.line_buffer[change_range.clone()].to_uppercase();
                        self.line_buffer.replace_range(change_range, &uppercased);
                        self.line_buffer.move_word_right();
                    }
                }
                EditCommand::SwapWords => {
                    let old_insertion_point = self.get_insertion_point();
                    self.line_buffer.move_word_right();
                    let word_2_end = self.get_insertion_point();
                    self.line_buffer.move_word_left();
                    let word_2_start = self.get_insertion_point();
                    self.line_buffer.move_word_left();
                    let word_1_start = self.get_insertion_point();
                    let word_1_end = self.line_buffer.word_right_index();

                    if word_1_start < word_1_end
                        && word_1_end < word_2_start
                        && word_2_start < word_2_end
                    {
                        let word_1 = self.line_buffer[word_1_start..word_1_end].to_string();
                        let word_2 = self.line_buffer[word_2_start..word_2_end].to_string();
                        self.line_buffer
                            .replace_range(word_2_start..word_2_end, &word_1);
                        self.line_buffer
                            .replace_range(word_1_start..word_1_end, &word_2);
                        self.set_insertion_point(word_2_end);
                    } else {
                        self.set_insertion_point(old_insertion_point);
                    }
                }
                EditCommand::SwapGraphemes => {
                    if self.get_insertion_point() == 0 {
                        self.line_buffer.move_right()
                    } else if self.get_insertion_point() == self.line_buffer.len() {
                        self.line_buffer.move_left()
                    }
                    let insertion_point = self.get_insertion_point();
                    let grapheme_1_start = self.line_buffer.grapheme_left_index();
                    let grapheme_2_end = self.line_buffer.grapheme_right_index();

                    if grapheme_1_start < insertion_point && grapheme_2_end > insertion_point {
                        let grapheme_1 =
                            self.line_buffer[grapheme_1_start..insertion_point].to_string();
                        let grapheme_2 =
                            self.line_buffer[insertion_point..grapheme_2_end].to_string();
                        self.line_buffer
                            .replace_range(insertion_point..grapheme_2_end, &grapheme_1);
                        self.line_buffer
                            .replace_range(grapheme_1_start..insertion_point, &grapheme_2);
                        self.set_insertion_point(grapheme_2_end);
                    } else {
                        self.set_insertion_point(insertion_point);
                    }
                }
            }
        }
    }

    pub fn set_insertion_point(&mut self, pos: usize) {
        self.line_buffer.set_insertion_point(pos)
    }

    pub fn get_insertion_point(&self) -> usize {
        self.line_buffer.get_insertion_point()
    }

    pub fn set_buffer(&mut self, buffer: String) {
        self.line_buffer.set_buffer(buffer)
    }

    pub fn move_to_end(&mut self) -> usize {
        self.line_buffer.move_to_end()
    }

    pub fn clear_to_end(&mut self) {
        self.line_buffer.clear_to_end()
    }

    pub fn clear_to_insertion_point(&mut self) {
        self.line_buffer.clear_to_insertion_point()
    }

    pub fn clear_range<R>(&mut self, range: R)
    where
        R: std::ops::RangeBounds<usize>,
    {
        self.line_buffer.clear_range(range)
    }

<<<<<<< HEAD
    pub fn move_word_left(&mut self) -> usize {
        self.line_buffer.move_word_left()
    }

    pub fn move_word_right(&mut self) -> usize {
        self.line_buffer.move_word_right()
    }

    pub fn read_line(&mut self, stdout: &mut Stdout) -> Result<Signal> {
=======
    pub fn read_line(&mut self, stdout: &mut Stdout) -> Result<String> {
>>>>>>> 4ae019c6
        // print our prompt
        stdout
            .execute(SetForegroundColor(Color::Blue))?
            .execute(Print("〉"))?
            .execute(ResetColor)?;

        // set where the input begins
        let (mut prompt_offset, _) = position()?;
        prompt_offset += 1;

        loop {
            match read()? {
                Event::Key(KeyEvent {
                    code,
                    modifiers: KeyModifiers::CONTROL,
                }) => match code {
                    KeyCode::Char('d') => {
<<<<<<< HEAD
                        if self.get_buffer().is_empty() {
                            return Ok(Signal::CtrlD);
=======
                        if self.line_buffer.is_empty() {
                            return Ok("exit".to_string());
>>>>>>> 4ae019c6
                        } else {
                            self.run_edit_commands(&[EditCommand::Delete]);
                        }
                    }
                    KeyCode::Char('a') => {
                        self.run_edit_commands(&[EditCommand::MoveToStart]);
                    }
                    KeyCode::Char('e') => {
                        self.run_edit_commands(&[EditCommand::MoveToEnd]);
                    }
                    KeyCode::Char('k') => {
                        self.run_edit_commands(&[EditCommand::CutToEnd]);
                    }
                    KeyCode::Char('u') => {
                        self.run_edit_commands(&[EditCommand::CutFromStart]);
                    }
                    KeyCode::Char('y') => {
                        self.run_edit_commands(&[EditCommand::InsertCutBuffer]);
                    }
                    KeyCode::Char('b') => {
                        self.run_edit_commands(&[EditCommand::MoveLeft]);
                    }
                    KeyCode::Char('f') => {
                        self.run_edit_commands(&[EditCommand::MoveRight]);
                    }
                    KeyCode::Char('c') => {
                        self.run_edit_commands(&[EditCommand::Clear]);
                        return Ok(Signal::CtrlC);
                    }
                    KeyCode::Char('h') => {
                        self.run_edit_commands(&[EditCommand::Backspace]);
                    }
                    KeyCode::Char('w') => {
                        self.run_edit_commands(&[EditCommand::CutWordLeft]);
                    }
                    KeyCode::Left => {
                        self.run_edit_commands(&[EditCommand::MoveWordLeft]);
                    }
                    KeyCode::Right => {
                        self.run_edit_commands(&[EditCommand::MoveWordRight]);
                    }
                    KeyCode::Char('p') => {
                        self.run_edit_commands(&[EditCommand::PreviousHistory]);
                    }
                    KeyCode::Char('n') => {
                        self.run_edit_commands(&[EditCommand::NextHistory]);
                    }
                    KeyCode::Char('t') => {
                        self.run_edit_commands(&[EditCommand::SwapGraphemes]);
                    }
                    _ => {}
                },
                Event::Key(KeyEvent {
                    code,
                    modifiers: KeyModifiers::ALT,
                }) => match code {
                    KeyCode::Char('b') => {
                        self.run_edit_commands(&[EditCommand::MoveWordLeft]);
                    }
                    KeyCode::Char('f') => {
                        self.run_edit_commands(&[EditCommand::MoveWordRight]);
                    }
                    KeyCode::Char('d') => {
                        self.run_edit_commands(&[EditCommand::CutWordRight]);
                    }
                    KeyCode::Left => {
                        self.run_edit_commands(&[EditCommand::MoveWordLeft]);
                    }
                    KeyCode::Right => {
                        self.run_edit_commands(&[EditCommand::MoveWordRight]);
                    }
                    KeyCode::Char('u') => {
                        self.run_edit_commands(&[EditCommand::UppercaseWord]);
                    }
                    KeyCode::Char('l') => {
                        self.run_edit_commands(&[EditCommand::LowercaseWord]);
                    }
                    KeyCode::Char('c') => {
                        self.run_edit_commands(&[EditCommand::CapitalizeChar]);
                    }
                    KeyCode::Char('t') => {
                        self.run_edit_commands(&[EditCommand::SwapWords]);
                    }
                    _ => {}
                },
                Event::Key(KeyEvent { code, modifiers: _ }) => {
                    match code {
                        KeyCode::Char(c) => {
                            self.run_edit_commands(&[
                                EditCommand::InsertChar(c),
                                EditCommand::MoveRight,
                            ]);
                        }
                        KeyCode::Backspace => {
                            self.run_edit_commands(&[EditCommand::Backspace]);
                        }
                        KeyCode::Delete => {
                            self.run_edit_commands(&[EditCommand::Delete]);
                        }
                        KeyCode::Home => {
                            self.run_edit_commands(&[EditCommand::MoveToStart]);
                        }
                        KeyCode::End => {
                            self.run_edit_commands(&[EditCommand::MoveToEnd]);
                        }
                        KeyCode::Enter => {
                            let buffer = self.line_buffer.to_owned();

                            self.run_edit_commands(&[
                                EditCommand::AppendToHistory,
                                EditCommand::Clear,
                            ]);

                            return Ok(Signal::Success(buffer));
                        }
                        KeyCode::Up => {
                            self.run_edit_commands(&[EditCommand::PreviousHistory]);
                        }
                        KeyCode::Down => {
                            // Down means: navigate forward through the history. If we reached the
                            // bottom of the history, we clear the buffer, to make it feel like
                            // zsh/bash/whatever
                            self.run_edit_commands(&[EditCommand::NextHistory]);
                        }
                        KeyCode::Left => {
                            self.run_edit_commands(&[EditCommand::MoveLeft]);
                        }
                        KeyCode::Right => {
                            self.run_edit_commands(&[EditCommand::MoveRight]);
                        }
                        _ => {}
                    };
                }
                Event::Mouse(event) => {
                    print_message(stdout, &format!("{:?}", event))?;
                }
                Event::Resize(width, height) => {
                    print_message(stdout, &format!("width: {} and height: {}", width, height))?;
                }
            }
            buffer_repaint(stdout, &self, prompt_offset)?;
        }
    }
}<|MERGE_RESOLUTION|>--- conflicted
+++ resolved
@@ -347,19 +347,8 @@
         self.line_buffer.clear_range(range)
     }
 
-<<<<<<< HEAD
-    pub fn move_word_left(&mut self) -> usize {
-        self.line_buffer.move_word_left()
-    }
-
-    pub fn move_word_right(&mut self) -> usize {
-        self.line_buffer.move_word_right()
-    }
 
     pub fn read_line(&mut self, stdout: &mut Stdout) -> Result<Signal> {
-=======
-    pub fn read_line(&mut self, stdout: &mut Stdout) -> Result<String> {
->>>>>>> 4ae019c6
         // print our prompt
         stdout
             .execute(SetForegroundColor(Color::Blue))?
@@ -377,13 +366,8 @@
                     modifiers: KeyModifiers::CONTROL,
                 }) => match code {
                     KeyCode::Char('d') => {
-<<<<<<< HEAD
-                        if self.get_buffer().is_empty() {
+                        if self.line_buffer.is_empty() {
                             return Ok(Signal::CtrlD);
-=======
-                        if self.line_buffer.is_empty() {
-                            return Ok("exit".to_string());
->>>>>>> 4ae019c6
                         } else {
                             self.run_edit_commands(&[EditCommand::Delete]);
                         }
