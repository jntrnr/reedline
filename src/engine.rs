use {
    crate::{
        completion::{CircularCompletionHandler, CompletionActionHandler},
        core_editor::Editor,
        edit_mode::{EditMode, Emacs},
        enums::ReedlineEvent,
        hinter::{DefaultHinter, Hinter},
        history::{FileBackedHistory, History, HistoryNavigationQuery},
        painter::Painter,
        prompt::{PromptEditMode, PromptHistorySearch, PromptHistorySearchStatus},
        text_manipulation, DefaultHighlighter, DefaultValidator, EditCommand, Highlighter, Prompt,
        Signal, ValidationResult, Validator,
    },
    crossterm::{cursor, event, event::Event, terminal, Result},
    std::{io, time::Duration},
};

/// Determines if inputs should be used to extend the regular line buffer,
/// traverse the history in the standard prompt or edit the search string in the
/// reverse search
#[derive(Debug, PartialEq, Eq)]
enum InputMode {
    /// Regular input by user typing or previous insertion.
    /// Undo tracking is active
    Regular,
    /// Full reverse search mode with different prompt,
    /// editing affects the search string,
    /// suggestions are provided to be inserted in the line buffer
    HistorySearch,
    /// Hybrid mode indicating that history is walked through in the standard prompt
    /// Either bash style up/down history or fish style prefix search,
    /// Edits directly switch to [`InputMode::Regular`]
    HistoryTraversal,
}

struct PromptWidget {
    offset: (u16, u16),
    origin: (u16, u16),
}

impl Default for PromptWidget {
    fn default() -> Self {
        PromptWidget {
            offset: Default::default(),
            origin: Default::default(),
        }
    }
}

impl PromptWidget {
    fn offset_columns(&self) -> u16 {
        self.offset.0
    }
    // fn origin_columns(&self) -> u16 {
    //     self.origin.0
    // }
}

/// Line editor engine
///
/// ## Example usage
/// ```no_run
/// use std::io;
/// use reedline::{Reedline, Signal, DefaultPrompt};
/// let mut line_editor = Reedline::create()?;
/// let prompt = DefaultPrompt::default();
///
/// let out = line_editor.read_line(&prompt).unwrap();
/// match out {
///    Signal::Success(content) => {
///        // process content
///    }
///    _ => {
///        eprintln!("Entry aborted!");
///
///    }
/// }
/// # Ok::<(), io::Error>(())
/// ```
pub struct Reedline {
    editor: Editor,

    // History
    history: Box<dyn History>,
    input_mode: InputMode,

    // Validator
    validator: Box<dyn Validator>,

    // Stdout
    painter: Painter,

    // Edit Mode: Vi, Emacs
    edit_mode: Box<dyn EditMode>,

    // Perform action when user hits tab
    tab_handler: Box<dyn CompletionActionHandler>,

    // Highlight the edit buffer
    highlighter: Box<dyn Highlighter>,

    // Showcase hints based on various stratiges (history, language-completion, spellcheck, etc)
    hinter: Box<dyn Hinter>,

    // UI State
    terminal_size: (u16, u16),
    prompt_widget: PromptWidget,

    // Is Some(n) read_line() should repaint prompt every `n` milliseconds
    repaint: Option<u64>,
}

impl Reedline {
    /// Create a new [`Reedline`] engine with a local [`History`] that is not synchronized to a file.
    pub fn create() -> io::Result<Reedline> {
        let history = Box::new(FileBackedHistory::default());
        let painter = Painter::new(io::stdout());
        let buffer_highlighter = Box::new(DefaultHighlighter::default());
        let hinter = Box::new(DefaultHinter::default());
        let validator = Box::new(DefaultValidator);

        let terminal_size = terminal::size()?;
        // Note: this is started with a garbage value
        let prompt_widget = Default::default();

        let edit_mode = Box::new(Emacs::default());

        let reedline = Reedline {
            editor: Editor::default(),
            history,
            input_mode: InputMode::Regular,
            painter,
            edit_mode,
            tab_handler: Box::new(CircularCompletionHandler::default()),
            terminal_size,
            prompt_widget,
            highlighter: buffer_highlighter,
            hinter,
            validator,
            repaint: Some(1000),
        };

        Ok(reedline)
    }

    /// A builder to include the hinter in your instance of the Reedline engine
    /// # Example
    /// ```rust,no_run
    /// //Cargo.toml
    /// //[dependencies]
    /// //nu-ansi-term = "*"
    /// use std::io;
    /// use {
    ///     nu_ansi_term::{Color, Style},
    ///     reedline::{DefaultCompleter, DefaultHinter, Reedline},
    /// };
    ///
    /// let commands = vec![
    ///     "test".into(),
    ///     "hello world".into(),
    ///     "hello world reedline".into(),
    ///     "this is the reedline crate".into(),
    /// ];
    /// let completer = Box::new(DefaultCompleter::new_with_wordlen(commands.clone(), 2));
    ///
    /// let mut line_editor = Reedline::create()?.with_hinter(Box::new(
    ///     DefaultHinter::default()
    ///     .with_completer(completer) // or .with_history()
    ///     // .with_inside_line()
    ///     .with_style(Style::new().italic().fg(Color::LightGray)),
    /// ));
    /// # Ok::<(), io::Error>(())
    /// ```
    pub fn with_hinter(mut self, hinter: Box<dyn Hinter>) -> Reedline {
        self.hinter = hinter;
        self
    }

    /// A builder to configure the completion action handler to use in your instance of the reedline engine
    /// # Example
    /// ```rust,no_run
    /// // Create a reedline object with tab completions support
    ///
    /// use std::io;
    /// use reedline::{DefaultCompleter, CircularCompletionHandler, Reedline};
    ///
    /// let commands = vec![
    ///   "test".into(),
    ///   "hello world".into(),
    ///   "hello world reedline".into(),
    ///   "this is the reedline crate".into(),
    /// ];
    /// let completer = Box::new(DefaultCompleter::new_with_wordlen(commands.clone(), 2));
    ///
    /// let mut line_editor = Reedline::create()?.with_completion_action_handler(Box::new(
    ///   CircularCompletionHandler::default().with_completer(completer),
    /// ));
    /// # Ok::<(), io::Error>(())
    /// ```
    pub fn with_completion_action_handler(
        mut self,
        tab_handler: Box<dyn CompletionActionHandler>,
    ) -> Reedline {
        self.tab_handler = tab_handler;
        self
    }

    /// A builder which enables or disables repainting of prompt.
    /// If `repaint` contains `Some(m)` for, then the prompt will be repainted
    /// every `m` milliseconds.  
    /// Dynamic repainting is disabled if `repaint` contains `None`.
    pub fn with_repaint(mut self, repaint: Option<u64>) -> Reedline {
        self.repaint = repaint;
        self
    }

    /// A builder that configures the highlighter for your instance of the Reedline engine
    /// # Example
    /// ```rust,no_run
    /// // Create a reedline object with highlighter support
    ///
    /// use std::io;
    /// use reedline::{DefaultHighlighter, Reedline};
    ///
    /// let commands = vec![
    ///   "test".into(),
    ///   "hello world".into(),
    ///   "hello world reedline".into(),
    ///   "this is the reedline crate".into(),
    /// ];
    /// let mut line_editor =
    /// Reedline::create()?.with_highlighter(Box::new(DefaultHighlighter::new(commands)));
    /// # Ok::<(), io::Error>(())
    /// ```
    pub fn with_highlighter(mut self, highlighter: Box<dyn Highlighter>) -> Reedline {
        self.highlighter = highlighter;
        self
    }

    /// A builder which configures the history for your instance of the Reedline engine
    /// # Example
    /// ```rust,no_run
    /// // Create a reedline object with history support, including history size limits
    ///
    /// use std::io;
    /// use reedline::{FileBackedHistory, Reedline};
    ///
    /// let history = Box::new(
    /// FileBackedHistory::with_file(5, "history.txt".into())
    ///     .expect("Error configuring history with file"),
    /// );
    /// let mut line_editor = Reedline::create()?
    ///     .with_history(history)
    ///     .expect("Error configuring reedline with history");
    /// # Ok::<(), io::Error>(())
    /// ```
    pub fn with_history(mut self, history: Box<dyn History>) -> std::io::Result<Reedline> {
        self.history = history;

        Ok(self)
    }

    /// A builder that configures the validator for your instance of the Reedline engine
    /// # Example
    /// ```rust,no_run
    /// // Create a reedline object with validator support
    ///
    /// use std::io;
    /// use reedline::{DefaultValidator, Reedline};
    ///
    /// let mut line_editor =
    /// Reedline::create()?.with_validator(Box::new(DefaultValidator));
    /// # Ok::<(), io::Error>(())
    /// ```
    pub fn with_validator(mut self, validator: Box<dyn Validator>) -> Reedline {
        self.validator = validator;
        self
    }

    /// A builder which configures the edit mode for your instance of the Reedline engine
    pub fn with_edit_mode(mut self, edit_mode: Box<dyn EditMode>) -> Reedline {
        self.edit_mode = edit_mode;

        self
    }

    /// Returns the corresponding expected prompt style for the given edit mode
    pub fn prompt_edit_mode(&self) -> PromptEditMode {
        self.edit_mode.edit_mode()
    }

    /// Output the complete [`History`] chronologically with numbering to the terminal
    pub fn print_history(&mut self) -> Result<()> {
        let history: Vec<_> = self
            .history
            .iter_chronologic()
            .cloned()
            .enumerate()
            .collect();

        for (i, entry) in history {
            self.print_line(&format!("{}\t{}", i + 1, entry))?;
        }
        Ok(())
    }

    /// Wait for input and provide the user with a specified [`Prompt`].
    ///
    /// Returns a [`crossterm::Result`] in which the `Err` type is [`crossterm::ErrorKind`]
    /// to distinguish I/O errors and the `Ok` variant wraps a [`Signal`] which
    /// handles user inputs.
    pub fn read_line(&mut self, prompt: &dyn Prompt) -> Result<Signal> {
        terminal::enable_raw_mode()?;

        let result = self.read_line_helper(prompt);

        terminal::disable_raw_mode()?;

        result
    }

    /// Writes `msg` to the terminal with a following carriage return and newline
    pub fn print_line(&mut self, msg: &str) -> Result<()> {
        self.painter.paint_line(msg)
    }

    /// Goes to the beginning of the next line
    ///
    /// Also works in raw mode
    pub fn print_crlf(&mut self) -> Result<()> {
        self.painter.paint_crlf()
    }

    /// Clear the screen by printing enough whitespace to start the prompt or
    /// other output back at the first line of the terminal.
    pub fn clear_screen(&mut self) -> Result<()> {
        self.painter.clear_screen()?;

        Ok(())
    }

    /// Helper implemting the logic for [`Reedline::read_line()`] to be wrapped
    /// in a `raw_mode` context.
    fn read_line_helper(&mut self, prompt: &dyn Prompt) -> Result<Signal> {
        // TODO: Should prompt be a property on the LineEditor

        // Redraw if Ctrl-L was used
        if self.input_mode == InputMode::HistorySearch {
            self.history_search_paint(prompt)?;
        }

        self.terminal_size = terminal::size()?;
        self.initialize_prompt(prompt)?;

        let mut crossterm_events: Vec<Event> = vec![];
        let mut reedline_events: Vec<ReedlineEvent> = vec![];

        loop {
            if event::poll(Duration::from_millis(self.repaint.unwrap_or(0)))? {
                let mut latest_resize = None;

                // There could be multiple events queued up!
                // pasting text, resizes, blocking this thread (e.g. during debugging)
                // We should be able to handle all of them as quickly as possible without causing unnecessary output steps.
                while event::poll(Duration::from_millis(0))? {
                    // TODO: Maybe replace with a separate function processing the buffered event
                    match event::read()? {
                        Event::Resize(x, y) => {
                            latest_resize = Some((x, y));
                        }
                        x => crossterm_events.push(x),
                    }
                }

                if let Some((x, y)) = latest_resize {
                    reedline_events.push(ReedlineEvent::Resize(x, y));
                }

                let mut last_edit_commands = None;
                for event in crossterm_events.drain(..) {
                    match (&mut last_edit_commands, self.edit_mode.parse_event(event)) {
                        (None, ReedlineEvent::Edit(ec)) => {
                            last_edit_commands = Some(ec);
                        }
                        (None, other_event) => {
                            reedline_events.push(other_event);
                        }
                        (Some(ref mut last_ecs), ReedlineEvent::Edit(ec)) => {
                            last_ecs.extend(ec);
                        }
                        (ref mut a @ Some(_), other_event) => {
                            reedline_events.push(ReedlineEvent::Edit(a.take().unwrap()));

                            reedline_events.push(other_event);
                        }
                    }
                }
                if let Some(ec) = last_edit_commands {
                    reedline_events.push(ReedlineEvent::Edit(ec));
                }
            } else if self.repaint.is_some() {
                reedline_events.push(ReedlineEvent::Repaint);
            };

            for event in reedline_events.drain(..) {
                if let Some(signal) = self.handle_event(prompt, event)? {
                    return Ok(signal);
                }
            }
        }
    }

    fn handle_event(
        &mut self,
        prompt: &dyn Prompt,
        event: ReedlineEvent,
    ) -> Result<Option<Signal>> {
        if self.input_mode == InputMode::HistorySearch {
            self.handle_history_search_event(prompt, event)
        } else {
            self.handle_editor_event(prompt, event)
        }
    }

    fn handle_history_search_event(
        &mut self,
        prompt: &dyn Prompt,
        event: ReedlineEvent,
    ) -> io::Result<Option<Signal>> {
        match event {
            ReedlineEvent::CtrlD => {
                if self.editor.is_empty() {
                    self.input_mode = InputMode::Regular;
                    self.editor.reset_undo_stack();
                    Ok(Some(Signal::CtrlD))
                } else {
                    self.run_history_commands(&[EditCommand::Delete]);
                    Ok(None)
                }
            }
            ReedlineEvent::CtrlC => {
                self.input_mode = InputMode::Regular;
                Ok(Some(Signal::CtrlC))
            }
            ReedlineEvent::ClearScreen => Ok(Some(Signal::CtrlL)),
            ReedlineEvent::Enter | ReedlineEvent::HandleTab => {
                self.queue_prompt_indicator(prompt)?;

                if let Some(string) = self.history.string_at_cursor() {
                    self.editor.set_buffer(string);
                    self.editor.remember_undo_state(true);
                }

                self.input_mode = InputMode::Regular;
                self.repaint(prompt)?;
                Ok(None)
            }
            ReedlineEvent::Edit(commands) => {
                self.run_history_commands(&commands);
                self.repaint(prompt)?;
                Ok(None)
            }
            ReedlineEvent::Mouse => Ok(None),
            ReedlineEvent::Resize(width, height) => {
                self.handle_resize(width, height, prompt)?;
                Ok(None)
            }
            ReedlineEvent::Repaint => {
                if self.input_mode != InputMode::HistorySearch {
                    self.full_repaint(prompt, self.prompt_widget.origin)?;
                }
                Ok(None)
            }
            ReedlineEvent::PreviousHistory | ReedlineEvent::Up | ReedlineEvent::SearchHistory => {
                self.history.back();
                self.repaint(prompt)?;
                Ok(None)
            }
            ReedlineEvent::NextHistory | ReedlineEvent::Down => {
                self.history.forward();
                // Hacky way to ensure that we don't fall of into failed search going forward
                if self.history.string_at_cursor().is_none() {
                    self.history.back();
                }
                self.repaint(prompt)?;
                Ok(None)
            }
            ReedlineEvent::None => {
                // Default no operation
                Ok(None)
            }
        }
    }

    /// Updates prompt origin and offset and performs a repaint to handle a screen resize event
    fn handle_resize(&mut self, width: u16, height: u16, prompt: &dyn Prompt) -> Result<()> {
        let prev_terminal_size = self.terminal_size;

        self.terminal_size = (width, height);
        // TODO properly adjusting prompt_origin on resizing while lines > 1

        let current_origin = self.prompt_widget.origin;

        if current_origin.1 >= (height - 1) {
            // Terminal is shrinking up
            // FIXME: use actual prompt size at some point
            // Note: you can't just subtract the offset from the origin,
            // as we could be shrinking so fast that the offset we read back from
            // crossterm is past where it would have been.
            self.set_prompt_origin((current_origin.0, height - 2))
        } else if prev_terminal_size.1 < height {
            // Terminal is growing down, so move the prompt down the same amount to make space
            // for history that's on the screen
            // Note: if the terminal doesn't have sufficient history, this will leave a trail
            // of previous prompts currently.
            self.set_prompt_origin((
                current_origin.0,
                current_origin.1 + (height - prev_terminal_size.1),
            ))
        }

        let prompt_offset = self.full_repaint(prompt, self.prompt_widget.origin)?;
        self.set_prompt_offset(prompt_offset);
        Ok(())
    }

    /// Repositions the prompt, if the buffer content would overflow the bottom of the screen.
    /// Checks for content that might overflow in the core buffer.
    /// Performs scrolling and updates prompt origin and offset.
    /// Does not trigger a full repaint!
    fn adjust_prompt_position(&mut self) -> Result<()> {
        let (prompt_origin_column, prompt_origin_row) = self.prompt_widget.origin;
        let (prompt_offset_column, prompt_offset_row) = self.prompt_widget.offset;

        let buffer_line_count = self.editor.num_lines() as u16;

        let ends_in_newline = self.editor.ends_with('\n');

        let terminal_rows = self.terminal_rows();

        if prompt_offset_row + buffer_line_count > terminal_rows {
            let spill = prompt_offset_row + buffer_line_count - terminal_rows;

            // FIXME: see if we want this as the permanent home
            if ends_in_newline {
                self.painter.scroll_rows(spill - 1)?;
            } else {
                self.painter.scroll_rows(spill)?;
            }

            // We have wrapped off bottom of screen, and prompt is on new row
            // We need to update the prompt location in this case
            self.set_prompt_offset((prompt_offset_column, prompt_offset_row - spill));
            self.set_prompt_origin((prompt_origin_column, prompt_origin_row - spill));
        }

        Ok(())
    }

    fn handle_editor_event(
        &mut self,
        prompt: &dyn Prompt,
        event: ReedlineEvent,
    ) -> io::Result<Option<Signal>> {
        match event {
            ReedlineEvent::HandleTab => {
                let mut line_buffer = self.editor.line_buffer();
                self.tab_handler.handle(&mut line_buffer);

                let (prompt_origin_column, prompt_origin_row) = self.prompt_widget.origin;

                self.full_repaint(prompt, (prompt_origin_column, prompt_origin_row))?;
                Ok(None)
            }
            ReedlineEvent::CtrlD => {
                if self.editor.is_empty() {
                    self.editor.reset_undo_stack();
                    Ok(Some(Signal::CtrlD))
                } else {
                    self.run_edit_commands(&[EditCommand::Delete], prompt)?;
                    Ok(None)
                }
            }
            ReedlineEvent::CtrlC => {
                self.run_edit_commands(&[EditCommand::Clear], prompt)?;
                self.editor.reset_undo_stack();
                Ok(Some(Signal::CtrlC))
            }
            ReedlineEvent::ClearScreen => Ok(Some(Signal::CtrlL)),
            ReedlineEvent::Enter => {
                let buffer = self.editor.get_buffer().to_string();
                if matches!(self.validator.validate(&buffer), ValidationResult::Complete) {
                    self.append_to_history();
                    self.run_edit_commands(&[EditCommand::Clear], prompt)?;
                    self.print_crlf()?;
                    self.editor.reset_undo_stack();

                    Ok(Some(Signal::Success(buffer)))
                } else {
                    self.run_edit_commands(&[EditCommand::InsertChar('\n')], prompt)?;
                    self.adjust_prompt_position()?;
                    self.full_repaint(prompt, self.prompt_widget.origin)?;

                    Ok(None)
                }
            }
            ReedlineEvent::Edit(commands) => {
                self.run_edit_commands(&commands, prompt)?;
                self.repaint(prompt)?;
                Ok(None)
            }
            ReedlineEvent::Mouse => Ok(None),
            ReedlineEvent::Resize(width, height) => {
                self.handle_resize(width, height, prompt)?;
                Ok(None)
            }
            ReedlineEvent::Repaint => {
                if self.input_mode != InputMode::HistorySearch {
                    self.full_repaint(prompt, self.prompt_widget.origin)?;
                }
                Ok(None)
            }
            ReedlineEvent::PreviousHistory => {
                self.previous_history();

                self.adjust_prompt_position()?;
                self.full_repaint(prompt, self.prompt_widget.origin)?;
                Ok(None)
            }
            ReedlineEvent::NextHistory => {
                self.next_history();

                self.adjust_prompt_position()?;
                self.full_repaint(prompt, self.prompt_widget.origin)?;
                Ok(None)
            }
            ReedlineEvent::Up => {
                self.up_command();

                self.adjust_prompt_position()?;
                self.full_repaint(prompt, self.prompt_widget.origin)?;
                Ok(None)
            }
            ReedlineEvent::Down => {
                self.down_command();

                self.adjust_prompt_position()?;
                self.full_repaint(prompt, self.prompt_widget.origin)?;
                Ok(None)
            }
            ReedlineEvent::SearchHistory => {
                // Make sure we are able to undo the result of a reverse history search
                self.editor.remember_undo_state(true);

                self.search_history();
                self.repaint(prompt)?;
                Ok(None)
            }
            ReedlineEvent::None => Ok(None),
        }
    }

    fn append_to_history(&mut self) {
        self.history.append(self.editor.get_buffer().to_string());
    }

    fn previous_history(&mut self) {
        if self.input_mode != InputMode::HistoryTraversal {
            self.input_mode = InputMode::HistoryTraversal;
            self.set_history_navigation_based_on_line_buffer();
        }

        self.history.back();
        self.update_buffer_from_history();
    }

    fn next_history(&mut self) {
        if self.input_mode != InputMode::HistoryTraversal {
            self.input_mode = InputMode::HistoryTraversal;
            self.set_history_navigation_based_on_line_buffer();
        }

        self.history.forward();
        self.update_buffer_from_history();
    }

    /// Enable the search and navigation through the history from the line buffer prompt
    ///
    /// Enables either prefix search with output in the line buffer or simple traversal
    fn set_history_navigation_based_on_line_buffer(&mut self) {
        if self.editor.is_empty() || self.editor.offset() != self.editor.get_buffer().len() {
            // Perform bash-style basic up/down entry walking
            self.history.set_navigation(HistoryNavigationQuery::Normal(
                // Hack: Tight coupling point to be able to restore previously typed input
                self.editor.line_buffer().clone(),
            ));
        } else {
            // Prefix search like found in fish, zsh, etc.
            // Search string is set once from the current buffer
            // Current setup (code in other methods)
            // Continuing with typing will leave the search
            // but next invocation of this method will start the next search
            let buffer = self.editor.get_buffer().to_string();
            self.history
                .set_navigation(HistoryNavigationQuery::PrefixSearch(buffer));
        }
    }

    /// Switch into reverse history search mode
    ///
    /// This mode uses a separate prompt and handles keybindings sligthly differently!
    fn search_history(&mut self) {
        self.input_mode = InputMode::HistorySearch;
        self.history
            .set_navigation(HistoryNavigationQuery::SubstringSearch("".to_string()));
    }

    /// Dispatches the applicable [`EditCommand`] actions for editing the history search string.
    ///
    /// Only modifies internal state, does not perform regular output!
    fn run_history_commands(&mut self, commands: &[EditCommand]) {
        for command in commands {
            match command {
                EditCommand::InsertChar(c) => {
                    let navigation = self.history.get_navigation();
                    if let HistoryNavigationQuery::SubstringSearch(mut substring) = navigation {
                        substring.push(*c);
                        self.history
                            .set_navigation(HistoryNavigationQuery::SubstringSearch(substring));
                    } else {
                        self.history
                            .set_navigation(HistoryNavigationQuery::SubstringSearch(String::from(
                                *c,
                            )))
                    }
                    self.history.back();
                }
                EditCommand::Backspace => {
                    let navigation = self.history.get_navigation();

                    if let HistoryNavigationQuery::SubstringSearch(substring) = navigation {
                        let new_substring = text_manipulation::remove_last_grapheme(&substring);

                        self.history
                            .set_navigation(HistoryNavigationQuery::SubstringSearch(
                                new_substring.to_string(),
                            ));
                        self.history.back()
                    }
                }
                _ => {
                    self.input_mode = InputMode::Regular;
                }
            }
        }
    }

    /// Set the buffer contents for history traversal/search in the standard prompt
    ///
    /// When using the up/down traversal or fish/zsh style prefix search update the main line buffer accordingly.
    /// Not used for the separate modal reverse search!
    fn update_buffer_from_history(&mut self) {
        match self.history.get_navigation() {
            HistoryNavigationQuery::Normal(original) => {
                if let Some(buffer_to_paint) = self.history.string_at_cursor() {
                    self.editor.set_buffer(buffer_to_paint.clone());
                    self.set_offset(buffer_to_paint.len())
                } else {
                    // Hack
                    self.editor.set_line_buffer(original)
                }
            }
            HistoryNavigationQuery::PrefixSearch(prefix) => {
                if let Some(prefix_result) = self.history.string_at_cursor() {
                    self.editor.set_buffer(prefix_result.clone());
                    self.set_offset(prefix_result.len());
                } else {
                    self.editor.set_buffer(prefix.clone());
                    self.set_offset(prefix.len());
                }
            }
            HistoryNavigationQuery::SubstringSearch(_) => todo!(),
        }
    }

    /// Executes [`EditCommand`] actions by modifying the internal state appropriately. Does not output itself.
    fn run_edit_commands(
        &mut self,
        commands: &[EditCommand],
        prompt: &dyn Prompt,
    ) -> io::Result<()> {
        if self.input_mode == InputMode::HistoryTraversal {
            if matches!(
                self.history.get_navigation(),
                HistoryNavigationQuery::Normal(_)
            ) {
                if let Some(string) = self.history.string_at_cursor() {
                    self.editor.set_buffer(string)
                }
            }
            self.input_mode = InputMode::Regular;
        }

        // Run the commands over the edit buffer
        for command in commands {
            match command {
                EditCommand::MoveToStart => self.editor.move_to_start(),
                EditCommand::MoveToEnd => self.editor.move_to_end(),
                EditCommand::MoveLeft => self.editor.move_left(),
                EditCommand::MoveRight => self.editor.move_right(),
                EditCommand::MoveWordLeft => self.editor.move_word_left(),
                EditCommand::MoveWordRight => self.editor.move_word_right(),
                // Performing mutation here might incur a perf hit down this line when
                // we would like to do multiple inserts.
                // A simple solution that we can do is to queue up these and perform the wrapping
                // check after the loop finishes. Will need to sort out the details.
                EditCommand::InsertChar(c) => {
                    self.editor.insert_char(*c);

                    if self.require_wrapping() {
                        let position = cursor::position()?;
<<<<<<< HEAD
                        self.editor.insert_char(*c);
                        self.wrap(position, prompt)?;
                    } else {
                        self.editor.insert_char(*c);
=======
                        self.wrap(position)?;
>>>>>>> 75d9b4b5
                    }

                    self.editor.remember_undo_state(false);

                    self.repaint(prompt)?;
                }
                EditCommand::Backspace => self.editor.backspace(),
                EditCommand::Delete => self.editor.delete(),
                EditCommand::BackspaceWord => self.editor.backspace_word(),
                EditCommand::DeleteWord => self.editor.delete_word(),
                EditCommand::Clear => self.editor.clear(),
                EditCommand::CutFromStart => self.editor.cut_from_start(),
                EditCommand::CutToEnd => self.editor.cut_from_end(),
                EditCommand::CutWordLeft => self.editor.cut_word_left(),
                EditCommand::CutWordRight => self.editor.cut_word_right(),
                EditCommand::PasteCutBuffer => self.editor.insert_cut_buffer(),
                EditCommand::UppercaseWord => self.editor.uppercase_word(),
                EditCommand::LowercaseWord => self.editor.lowercase_word(),
                EditCommand::CapitalizeChar => self.editor.capitalize_char(),
                EditCommand::SwapWords => self.editor.swap_words(),
                EditCommand::SwapGraphemes => self.editor.swap_graphemes(),
                EditCommand::Undo => self.editor.undo(),
                EditCommand::Redo => self.editor.redo(),
            }

            if [
                EditCommand::MoveToEnd,
                EditCommand::MoveToStart,
                EditCommand::MoveLeft,
                EditCommand::MoveRight,
                EditCommand::MoveWordLeft,
                EditCommand::MoveWordRight,
                EditCommand::Backspace,
                EditCommand::Delete,
                EditCommand::BackspaceWord,
                EditCommand::DeleteWord,
                EditCommand::CutFromStart,
                EditCommand::CutToEnd,
                EditCommand::CutWordLeft,
                EditCommand::CutWordRight,
            ]
            .contains(command)
            {
                self.editor.remember_undo_state(true);
            }
        }

        Ok(())
    }

    /// Set the cursor position as understood by the underlying [`LineBuffer`] for the current line
    fn set_offset(&mut self, pos: usize) {
        self.editor.set_insertion_point(pos)
    }

    fn terminal_columns(&self) -> u16 {
        self.terminal_size.0
    }

    fn terminal_rows(&self) -> u16 {
        self.terminal_size.1
    }

    fn up_command(&mut self) {
        // If we're at the top, then:
        if self.editor.is_cursor_at_first_line() {
            // If we're at the top, move to previous history
            self.previous_history();
        } else {
            self.editor.move_line_up();
        }
    }

    fn down_command(&mut self) {
        // If we're at the top, then:
        if self.editor.is_cursor_at_last_line() {
            // If we're at the top, move to previous history
            self.next_history();
        } else {
            self.editor.move_line_down()
        }
    }

    fn set_prompt_offset(&mut self, offset: (u16, u16)) {
        self.prompt_widget.offset = offset;
    }

    fn set_prompt_origin(&mut self, origin: (u16, u16)) {
        self.prompt_widget.origin = origin;
    }

    /// TODO! FIX the naming and provide an accurate doccomment
    /// This function repaints and updates offsets but does not purely concern it self with wrapping
    fn wrap(&mut self, original_position: (u16, u16), prompt: &dyn Prompt) -> io::Result<()> {
        let (original_column, original_row) = original_position;
        self.buffer_paint(prompt, self.prompt_widget.offset)?;

        let (new_column, _) = cursor::position()?;

        if new_column < original_column && original_row + 1 == self.terminal_rows() {
            // We have wrapped off bottom of screen, and prompt is on new row
            // We need to update the prompt location in this case
            let (prompt_offset_columns, prompt_offset_rows) = self.prompt_widget.offset;
            let (prompt_origin_columns, prompt_origin_rows) = self.prompt_widget.origin;
            self.set_prompt_offset((prompt_offset_columns, prompt_offset_rows - 1));
            self.set_prompt_origin((prompt_origin_columns, prompt_origin_rows - 1));
        }

        Ok(())
    }

    /// Heuristic to determine if we need to wrap text around.
    fn require_wrapping(&self) -> bool {
        use unicode_width::UnicodeWidthStr;

        let line_start = if self.editor.line() == 0 {
            self.prompt_widget.offset_columns()
        } else {
            0
        };

        let terminal_width = self.terminal_columns();

        let display_width = UnicodeWidthStr::width(self.editor.get_buffer()) + line_start as usize;

        display_width >= terminal_width as usize
    }

    /// Display only the prompt components preceding the buffer
    ///
    /// Used to restore the prompt indicator after a search etc. that affected
    /// the prompt
    fn queue_prompt_indicator(&mut self, prompt: &dyn Prompt) -> Result<()> {
        // print our prompt
        let prompt_mode = self.prompt_edit_mode();
        self.painter.queue_prompt_indicator(prompt, prompt_mode)?;

        Ok(())
    }

    /// Performs full repaint and sets the prompt origin and offset position.
    ///
    /// Prints prompt (and buffer)
    fn initialize_prompt(&mut self, prompt: &dyn Prompt) -> io::Result<()> {
        let origin = {
            let (column, row) = cursor::position()?;
            if (column, row) == (0, 0) {
                (0, 0)
            } else if row + 1 == self.terminal_rows() {
                self.painter.paint_carriage_return()?;
                (0, row.saturating_sub(1))
            } else if row + 2 == self.terminal_rows() {
                self.painter.paint_carriage_return()?;
                (0, row)
            } else {
                (0, row + 1)
            }
        };

        self.set_prompt_origin(origin);
        let prompt_offset = self.full_repaint(prompt, origin)?;
        self.set_prompt_offset(prompt_offset);

        Ok(())
    }

    /// *Partial* repaint of either the buffer or the parts for reverse history search
    fn repaint(&mut self, prompt: &dyn Prompt) -> io::Result<()> {
        // Repainting
        if self.input_mode == InputMode::HistorySearch {
            self.history_search_paint(prompt)?;
        } else {
            self.buffer_paint(prompt, self.prompt_widget.offset)?;
        }

        Ok(())
    }

    /// Repaint logic for the history reverse search
    ///
    /// Overwrites the prompt indicator and highlights the search string
    /// separately from the result bufer.
    fn history_search_paint(&mut self, prompt: &dyn Prompt) -> Result<()> {
        let navigation = self.history.get_navigation();

        if let HistoryNavigationQuery::SubstringSearch(substring) = navigation {
            let status = if !substring.is_empty() && self.history.string_at_cursor().is_none() {
                PromptHistorySearchStatus::Failing
            } else {
                PromptHistorySearchStatus::Passing
            };

            let prompt_history_search = PromptHistorySearch::new(status, substring);

            self.painter
                .queue_history_search_indicator(prompt, prompt_history_search)?;

            match self.history.string_at_cursor() {
                Some(string) => {
                    self.painter
                        .queue_history_search_result(&string, string.len())?;
                    self.painter.flush()?;
                }

                None => {
                    self.painter.clear_until_newline()?;
                }
            }
        }

        Ok(())
    }

    /// Repaint logic for the normal input prompt buffer
    ///
    /// Requires coordinates where the input buffer begins after the prompt.
    /// Performs highlighting and hinting at the moment!
    fn buffer_paint(&mut self, prompt: &dyn Prompt, prompt_offset: (u16, u16)) -> Result<()> {
        let cursor_position_in_buffer = self.editor.offset();
        let buffer_to_paint = self.editor.get_buffer();

        let highlighted_line = self
            .highlighter
            .highlight(buffer_to_paint)
            .render_around_insertion_point(
                cursor_position_in_buffer,
                prompt.render_prompt_multiline_indicator(),
            );
        let hint: String = self.hinter.handle(
            buffer_to_paint,
            cursor_position_in_buffer,
            self.history.as_ref(),
        );

        self.painter
            .queue_buffer(highlighted_line, hint, prompt_offset)?;
        self.painter.flush()?;

        Ok(())
    }

    /// Triggers a full repaint including the prompt parts
    ///
    /// Includes the highlighting and hinting calls.
    fn full_repaint(
        &mut self,
        prompt: &dyn Prompt,
        prompt_origin: (u16, u16),
    ) -> Result<(u16, u16)> {
        let prompt_mode = self.prompt_edit_mode();
        // let prompt_style = Style::new().fg(nu_ansi_term::Color::LightBlue);
        let buffer_to_paint = self.editor.get_buffer();
        let cursor_position_in_buffer = self.editor.offset();

        let highlighted_line = self
            .highlighter
            .highlight(buffer_to_paint)
            .render_around_insertion_point(
                cursor_position_in_buffer,
                prompt.render_prompt_multiline_indicator(),
            );
        let hint: String = self.hinter.handle(
            buffer_to_paint,
            cursor_position_in_buffer,
            self.history.as_ref(),
        );

        self.painter.repaint_everything(
            prompt,
            prompt_mode,
            prompt_origin,
            highlighted_line,
            hint,
            self.terminal_size,
        )
    }
}<|MERGE_RESOLUTION|>--- conflicted
+++ resolved
@@ -819,14 +819,7 @@
 
                     if self.require_wrapping() {
                         let position = cursor::position()?;
-<<<<<<< HEAD
-                        self.editor.insert_char(*c);
                         self.wrap(position, prompt)?;
-                    } else {
-                        self.editor.insert_char(*c);
-=======
-                        self.wrap(position)?;
->>>>>>> 75d9b4b5
                     }
 
                     self.editor.remember_undo_state(false);
