--- conflicted
+++ resolved
@@ -272,7 +272,6 @@
 
         assert_eq!(result, ReedlineEvent::None);
     }
-<<<<<<< HEAD
 
     #[rstest]
     #[case('f', KeyModifiers::NONE, ViToTill::ToRight('X'))]
@@ -307,6 +306,4 @@
 
         assert_eq!(vi.last_to_till, Some(expected));
     }
-=======
->>>>>>> 3e92f97d
 }