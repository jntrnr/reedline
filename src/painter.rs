use crate::PromptHistorySearch;
use crossterm::{cursor::MoveToRow, style::ResetColor, terminal::ScrollUp};

use {
    crate::{prompt::PromptEditMode, Prompt},
    crossterm::{
        cursor::{self, MoveTo, MoveToColumn, RestorePosition, SavePosition},
        style::{Print, SetForegroundColor},
        terminal::{self, Clear, ClearType},
        QueueableCommand, Result,
    },
    std::io::{Stdout, Write},
    unicode_width::UnicodeWidthStr,
};

// const END_LINE: &str = if cfg!(windows) { "\r\n" } else { "\n" };

#[derive(Default)]
struct PromptCoordinates {
    prompt_start: (u16, u16),
}

impl PromptCoordinates {
    fn set_prompt_start(&mut self, col: u16, row: u16) {
        self.prompt_start = (col, row);
    }
}

pub struct PromptLines<'prompt> {
    before_cursor: &'prompt str,
    after_cursor: &'prompt str,
    hint: &'prompt str,
}

impl<'prompt> PromptLines<'prompt> {
    /// Splits the strings before and after the cursor as well as the hint
    /// This vector with the str are used to calculate how many lines are
    /// required to print after the prompt
    pub fn new(
        before_cursor: &'prompt str,
        after_cursor: &'prompt str,
        hint: &'prompt str,
    ) -> Self {
        Self {
            before_cursor,
            after_cursor,
            hint,
        }
    }

    /// The required lines to paint the buffer are calculated by counting the
    /// number of newlines in all the strings that form the prompt and buffer.
    /// The plus 1 is to indicate that there should be at least one line.
    fn required_lines(
        &self,
        prompt_str: &str,
        prompt_indicator: &str,
        terminal_columns: u16,
    ) -> u16 {
        let mut lines = prompt_str.matches('\n').count()
            + prompt_indicator.matches('\n').count()
            + self.before_cursor.matches('\n').count()
            + self.hint.matches('\n').count()
            + self.after_cursor.matches('\n').count()
            + 1;

        // adjust lines by the number of wrapped additional lines we have
        let input =
            prompt_indicator.to_string() + self.before_cursor + self.after_cursor + self.hint;
        for line in input.split('\n') {
            if let Ok(line) = strip_ansi_escapes::strip(line) {
                lines +=
                    estimated_wrapped_line_count(&String::from_utf8_lossy(&line), terminal_columns)
            } else {
                lines += estimated_wrapped_line_count(line, terminal_columns)
            }
        }

        lines as u16
    }
}

fn estimated_wrapped_line_count(line: &str, terminal_columns: u16) -> usize {
    let estimated_width = UnicodeWidthStr::width(line);

    let estimated_line_count = estimated_width as f64 / terminal_columns as f64;
    let estimated_line_count = estimated_line_count.ceil() as u64;

    // Any wrapping will add to our overall line count
    if estimated_line_count >= 1 {
        estimated_line_count as usize - 1
    } else {
        0 // no wrapping
    }
}

// Returns a string that skips N number of lines with the next offset of lines
// An offset of 0 would return only one line after skipping the required lines
fn skip_buffer_lines(string: &str, skip: usize, offset: Option<usize>) -> &str {
    let mut matches = string.match_indices('\n');
    let index = if skip == 0 {
        0
    } else {
        matches
            .clone()
            .nth(skip - 1)
            .map(|(index, _)| index + 1)
            .unwrap_or(string.len())
    };

    let limit = match offset {
        Some(offset) => {
            let offset = skip + offset;
            matches
                .nth(offset)
                .map(|(index, _)| index)
                .unwrap_or(string.len())
        }
        None => string.len(),
    };

    let line = &string[index..limit];

    line.trim_end_matches('\n')
}

pub struct Painter {
    // Stdout
    stdout: Stdout,
    prompt_coords: PromptCoordinates,
    terminal_size: (u16, u16),
    last_required_lines: u16,
    pub large_buffer: bool,
    debug_mode: bool,
}

impl Painter {
    pub fn new(stdout: Stdout) -> Self {
        Painter {
            stdout,
            prompt_coords: PromptCoordinates::default(),
            terminal_size: (0, 0),
            last_required_lines: 0,
            large_buffer: false,
            debug_mode: false,
        }
    }

    pub fn new_with_debug(stdout: Stdout) -> Self {
        Painter {
            stdout,
            prompt_coords: PromptCoordinates::default(),
            terminal_size: (0, 0),
            last_required_lines: 0,
            large_buffer: false,
            debug_mode: true,
        }
    }

    /// Calculates the distance from the prompt
    pub fn distance_from_prompt(&self) -> Result<u16> {
        let (_, cursor_row) = cursor::position()?;
        let distance_from_prompt = cursor_row.saturating_sub(self.prompt_coords.prompt_start.1);

        Ok(distance_from_prompt)
    }

    /// Update the terminal size information by polling the system
    pub(crate) fn init_terminal_size(&mut self) -> Result<()> {
        self.terminal_size = terminal::size()?;
        Ok(())
    }

    fn terminal_rows(&self) -> u16 {
        self.terminal_size.1
    }

    pub fn remaining_lines(&self) -> u16 {
        self.terminal_size.1 - self.prompt_coords.prompt_start.1
    }

    /// Sets the prompt origin position.
    pub(crate) fn initialize_prompt_position(&mut self) -> Result<()> {
        // Cursor positions are 0 based here.
        let (column, row) = cursor::position()?;
        // Assumption: if the cursor is not on the zeroth column,
        // there is content we want to leave intact, thus advance to the next row
        let new_row = if column > 0 { row + 1 } else { row };
        // TODO: support more than just two line prompts!
        //  If we are on the last line or would move beyond the last line due to
        //  the condition above, we need to make room for the multiline prompt.
        //  Otherwise printing the prompt would scroll of the stored prompt
        //  origin, causing issues after repaints.
        let new_row = if new_row == self.terminal_rows() {
            // Would exceed the terminal height, we need space for two lines
            self.print_crlf()?;
            self.print_crlf()?;
            new_row.saturating_sub(2)
        } else if new_row == self.terminal_rows() - 1 {
            // Safe on the last line make space for the 2 line prompt
            self.print_crlf()?;
            new_row.saturating_sub(1)
        } else {
            new_row
        };
        self.prompt_coords.set_prompt_start(0, new_row);
        Ok(())
    }

    /// Main pain painter for the prompt and buffer
    /// It queues all the actions required to print the prompt together with
    /// lines that make the buffer.
    /// Using the prompt lines object in this function it is estimated how the
    /// prompt should scroll up and how much space is required to print all the
    /// lines for the buffer
    ///
    /// Note. The ScrollUp operation in crossterm deletes lines from the top of
    /// the screen.
    pub fn repaint_buffer(
        &mut self,
        prompt: &dyn Prompt,
        prompt_mode: PromptEditMode,
        lines: PromptLines,
        history_indicator: Option<PromptHistorySearch>,
        use_ansi_coloring: bool,
    ) -> Result<()> {
        self.stdout.queue(cursor::Hide)?;

        // String representation of the prompt
        let (screen_width, screen_height) = self.terminal_size;
        let prompt_str = prompt.render_prompt(screen_width as usize);

        // The prompt indicator could be normal one or the history indicator
        let prompt_indicator = match history_indicator {
            Some(prompt_search) => prompt.render_prompt_history_search_indicator(prompt_search),
            None => prompt.render_prompt_indicator(prompt_mode),
        };

        // Lines and distance parameters
        let required_lines = lines.required_lines(&prompt_str, &prompt_indicator, screen_width);
        let remaining_lines = self.remaining_lines();

        // Marking the painter state as larger buffer to avoid animations
        self.large_buffer = required_lines >= screen_height;

        // Cursor distance from prompt
        let cursor_distance = self.distance_from_prompt()?;

        // Delta indicates how many row are required based on the distance
        // from the prompt. The closer the cursor to the prompt (smaller distance)
        // the larger the delta and the real required extra lines
        let delta = required_lines.saturating_sub(cursor_distance);

        // Moving the start position of the cursor based on the size of the required lines
        if self.large_buffer {
            self.prompt_coords.prompt_start.1 = 0;
        } else if delta > remaining_lines {
            // Checked sub in case there is overflow
            let sub = self
                .prompt_coords
                .prompt_start
                .1
                .saturating_sub(required_lines);

            let prompt_size = prompt_str.lines().count() as u16;
            self.stdout.queue(ScrollUp(delta))?;
            self.prompt_coords.prompt_start.1 = sub + prompt_size;
        } else if (required_lines > cursor_distance
            && remaining_lines.saturating_sub(cursor_distance) <= 1)
            || required_lines == remaining_lines
        {
            // Conditions to scroll one row up and update prompt position:
            // - If the required lines is larger than the cursor distance
            //      then it means that the cursor is at the bottom of the screen and
            //      we need to scroll one row up (this condition applies when
            //      at the bottom of a multi line buffer)
            // - If the number of required lines is equal to the number of
            //      remaining lines (this condition applies when inserting text
            //      in the middle of a multi line buffer)
            self.stdout.queue(ScrollUp(1))?;
            self.prompt_coords.prompt_start.1 = self.prompt_coords.prompt_start.1.saturating_sub(1);
        }

        // Moving the cursor to the start of the prompt
        // from this position everything will be printed
        self.stdout.queue(cursor::MoveTo(
            self.prompt_coords.prompt_start.0,
            self.prompt_coords.prompt_start.1,
        ))?;

        self.stdout
            .queue(MoveToColumn(0))?
            .queue(Clear(ClearType::FromCursorDown))?;

        if self.large_buffer {
            self.print_large_buffer(
                prompt,
                (&prompt_str, &prompt_indicator),
                lines,
                cursor_distance,
                use_ansi_coloring,
            )?
        } else {
            self.print_small_buffer(
                prompt,
                &prompt_str,
                &prompt_indicator,
                lines,
                use_ansi_coloring,
            )?
        }

        // In debug mode a string with position information is printed at the end of the buffer
        if self.debug_mode {
            let prompt_length = prompt_str.len() + prompt_indicator.len();
            let estimated_prompt = estimated_wrapped_line_count(&prompt_str, screen_width);

            self.stdout
                .queue(Print(format!(" [h{}:", screen_height)))?
                .queue(Print(format!("w{}] ", screen_width)))?
                .queue(Print(format!("[x{}:", self.prompt_coords.prompt_start.0)))?
                .queue(Print(format!("y{}] ", self.prompt_coords.prompt_start.1)))?
                .queue(Print(format!("re:{} ", required_lines)))?
                .queue(Print(format!("de:{} ", delta)))?
                .queue(Print(format!("di:{} ", cursor_distance)))?
                .queue(Print(format!("pr:{} ", prompt_length)))?
                .queue(Print(format!("wr:{} ", estimated_prompt)))?
                .queue(Print(format!("rm:{} ", remaining_lines)))?;
        }

        self.stdout.queue(RestorePosition)?.queue(cursor::Show)?;

        // The last_required_lines is used to move the cursor at the end where stdout
        // can print without overwriting the things written during the paining
        // The number 3 is to give enough space after the buffer lines
        self.last_required_lines = required_lines + 3;

        self.flush()
    }

    fn print_small_buffer(
        &mut self,
        prompt: &dyn Prompt,
        prompt_str: &str,
        prompt_indicator: &str,
        lines: PromptLines,
        use_ansi_coloring: bool,
    ) -> Result<()> {
        // print our prompt with color
        if use_ansi_coloring {
            self.stdout
                .queue(SetForegroundColor(prompt.get_prompt_color()))?;
        }

        self.stdout
            .queue(Print(&prompt_str))?
            .queue(Print(&prompt_indicator))?;
<<<<<<< HEAD

        if use_ansi_coloring {
            self.stdout.queue(ResetColor)?;
        }

=======
        if use_ansi_coloring {
            self.stdout.queue(ResetColor)?;
        }
>>>>>>> a2682b50
        self.stdout
            .queue(Print(&lines.before_cursor))?
            .queue(SavePosition)?
            .queue(Print(&lines.hint))?
            .queue(Print(&lines.after_cursor))?;

        Ok(())
    }

    fn print_large_buffer(
        &mut self,
        prompt: &dyn Prompt,
        prompt_str: (&str, &str),
        lines: PromptLines,
        cursor_distance: u16,
        use_ansi_coloring: bool,
    ) -> Result<()> {
        let (prompt_str, prompt_indicator) = prompt_str;
        let (screen_width, screen_height) = self.terminal_size;
        let remaining_lines = screen_height.saturating_sub(cursor_distance);

        // Calculating the total lines before the cursor
        // The -1 in the total_lines_before is there because the at least one line of the prompt
        // indicator is printed in the same line as the first line of the buffer
        let complete_prompt = prompt_str.to_string() + prompt_indicator;
        let prompt_wrap = estimated_wrapped_line_count(&complete_prompt, screen_width);
        let prompt_lines = prompt_str.matches('\n').count() + prompt_wrap;

        let prompt_indicator_lines = prompt_indicator.lines().count();
        let before_cursor_lines = lines.before_cursor.lines().count();
        let total_lines_before = prompt_lines + prompt_indicator_lines + before_cursor_lines - 1;

        // Extra rows represent how many rows are "above" the visible area in the terminal
        let extra_rows = (total_lines_before).saturating_sub(screen_height as usize);

        // print our prompt with color
        if use_ansi_coloring {
            self.stdout
                .queue(SetForegroundColor(prompt.get_prompt_color()))?;
        }

        // In case the prompt is made out of multiple lines, the prompt is split by
        // lines and only the required ones are printed
        let prompt_skipped = skip_buffer_lines(prompt_str, extra_rows, None);
        self.stdout.queue(Print(prompt_skipped))?;

        // Adjusting extra_rows base on the calculated prompt line size
        let extra_rows = extra_rows.saturating_sub(prompt_lines);

        let indicator_skipped = skip_buffer_lines(prompt_indicator, extra_rows, None);
        self.stdout.queue(Print(indicator_skipped))?;

        if use_ansi_coloring {
            self.stdout.queue(ResetColor)?;
        }

        // Selecting the lines before the cursor that will be printed
        let before_cursor_skipped = skip_buffer_lines(lines.before_cursor, extra_rows, None);
        self.stdout.queue(Print(before_cursor_skipped))?;
        self.stdout.queue(SavePosition)?;

        // Selecting lines for the hint
        // The -1 subtraction is done because the remaining lines consider the line where the
        // cursor is located as a remaining line. That has to be removed to get the correct offset
        // for the hint and after cursor lines
        let offset = remaining_lines.saturating_sub(1) as usize;
        let hint_skipped = skip_buffer_lines(lines.hint, 0, Some(offset));
        self.stdout.queue(Print(hint_skipped))?;

        // Selecting lines after the cursor
        let after_cursor_skipped = skip_buffer_lines(lines.after_cursor, 0, Some(offset));
        self.stdout.queue(Print(after_cursor_skipped))?;

        Ok(())
    }

    /// Updates prompt origin and offset to handle a screen resize event
    pub(crate) fn handle_resize(&mut self, width: u16, height: u16) {
        let prev_terminal_size = self.terminal_size;

        self.terminal_size = (width, height);
        // TODO properly adjusting prompt_origin on resizing while lines > 1

        let current_origin = self.prompt_coords.prompt_start;

        if current_origin.1 >= (height - 1) {
            // Terminal is shrinking up
            // FIXME: use actual prompt size at some point
            // Note: you can't just subtract the offset from the origin,
            // as we could be shrinking so fast that the offset we read back from
            // crossterm is past where it would have been.
            self.prompt_coords
                .set_prompt_start(current_origin.0, height - 2);
        } else if prev_terminal_size.1 < height {
            // Terminal is growing down, so move the prompt down the same amount to make space
            // for history that's on the screen
            // Note: if the terminal doesn't have sufficient history, this will leave a trail
            // of previous prompts currently.
            self.prompt_coords.set_prompt_start(
                current_origin.0,
                current_origin.1 + (height - prev_terminal_size.1),
            );
        }
    }

    /// Writes `line` to the terminal with a following carriage return and newline
    pub fn paint_line(&mut self, line: &str) -> Result<()> {
        self.stdout
            .queue(Print(line))?
            .queue(Print("\n"))?
            .queue(MoveToColumn(1))?;

        self.stdout.flush()
    }

    /// Goes to the beginning of the next line
    ///
    /// Also works in raw mode
    pub(crate) fn print_crlf(&mut self) -> Result<()> {
        self.stdout.queue(Print("\r\n"))?;

        self.stdout.flush()
    }

    /// Clear the screen by printing enough whitespace to start the prompt or
    /// other output back at the first line of the terminal.
    pub fn clear_screen(&mut self) -> Result<()> {
        let (_, num_lines) = terminal::size()?;
        for _ in 0..2 * num_lines {
            self.stdout.queue(Print("\n"))?;
        }
        self.stdout.queue(MoveTo(0, 0))?;

        self.stdout.flush()
    }

    // The prompt is moved to the end of the buffer after the event was handled
    // If the prompt is in the middle of a multiline buffer, then the output to stdout
    // could overwrite the buffer writing
    pub fn move_cursor_to_end(&mut self) -> Result<()> {
        let final_row = self.prompt_coords.prompt_start.1 + self.last_required_lines;
        self.stdout.queue(MoveToRow(final_row))?;

        self.stdout.flush()
    }

    pub fn flush(&mut self) -> Result<()> {
        self.stdout.flush()
    }
}

#[cfg(test)]
mod tests {
    use super::*;

    #[test]
    fn test_skip_lines() {
        let string = "sentence1\nsentence2\nsentence3\n";

        assert_eq!(skip_buffer_lines(string, 1, None), "sentence2\nsentence3");
        assert_eq!(skip_buffer_lines(string, 2, None), "sentence3");
        assert_eq!(skip_buffer_lines(string, 3, None), "");
        assert_eq!(skip_buffer_lines(string, 4, None), "");
    }

    #[test]
    fn test_skip_lines_no_newline() {
        let string = "sentence1";

        assert_eq!(skip_buffer_lines(string, 0, None), "sentence1");
        assert_eq!(skip_buffer_lines(string, 1, None), "");
    }

    #[test]
    fn test_skip_lines_with_limit() {
        let string = "sentence1\nsentence2\nsentence3\nsentence4\nsentence5";

        assert_eq!(
            skip_buffer_lines(string, 1, Some(1)),
            "sentence2\nsentence3",
        );

        assert_eq!(
            skip_buffer_lines(string, 1, Some(2)),
            "sentence2\nsentence3\nsentence4",
        );

        assert_eq!(
            skip_buffer_lines(string, 2, Some(1)),
            "sentence3\nsentence4",
        );

        assert_eq!(
            skip_buffer_lines(string, 1, Some(10)),
            "sentence2\nsentence3\nsentence4\nsentence5",
        );

        assert_eq!(
            skip_buffer_lines(string, 0, Some(1)),
            "sentence1\nsentence2",
        );

        assert_eq!(skip_buffer_lines(string, 0, Some(0)), "sentence1",);
        assert_eq!(skip_buffer_lines(string, 1, Some(0)), "sentence2",);
    }
}<|MERGE_RESOLUTION|>--- conflicted
+++ resolved
@@ -355,17 +355,11 @@
         self.stdout
             .queue(Print(&prompt_str))?
             .queue(Print(&prompt_indicator))?;
-<<<<<<< HEAD
 
         if use_ansi_coloring {
             self.stdout.queue(ResetColor)?;
         }
 
-=======
-        if use_ansi_coloring {
-            self.stdout.queue(ResetColor)?;
-        }
->>>>>>> a2682b50
         self.stdout
             .queue(Print(&lines.before_cursor))?
             .queue(SavePosition)?
