--- conflicted
+++ resolved
@@ -226,11 +226,6 @@
     fn sync(&mut self) -> std::io::Result<()>;
     /// get the history session id
     fn session(&self) -> Option<HistorySessionId>;
-<<<<<<< HEAD
-    /// updates the history session id
-    fn update_session(&mut self, history_session: Option<HistorySessionId>);
-=======
->>>>>>> 8badeadc
 }
 
 #[cfg(test)]
