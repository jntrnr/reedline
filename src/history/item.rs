--- conflicted
+++ resolved
@@ -5,14 +5,8 @@
 use std::{fmt::Display, time::Duration};
 
 /// Unique ID for the [`HistoryItem`]. More recent items have higher ids than older ones.
-<<<<<<< HEAD
 #[derive(Debug, Copy, Clone, PartialEq, Eq, PartialOrd, Ord, Hash, Serialize, Deserialize)]
-pub struct HistoryItemId(pub(crate) i64);
-=======
-#[derive(Debug, Copy, Clone, PartialEq, Eq, PartialOrd, Ord, Hash)]
 pub struct HistoryItemId(pub i64);
-
->>>>>>> ca2f6c8c
 impl HistoryItemId {
     /// Create a new `HistoryItemId` value
     pub const fn new(i: i64) -> HistoryItemId {
