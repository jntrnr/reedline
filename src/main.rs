--- conflicted
+++ resolved
@@ -1,13 +1,7 @@
 use std::io::{stdout, Write};
 
 use crossterm::{
-<<<<<<< HEAD
     cursor::{position, MoveToColumn, MoveToNextLine, RestorePosition, SavePosition},
-=======
-    cursor::{
-        position, MoveLeft, MoveRight, MoveToColumn, MoveToNextLine, RestorePosition, SavePosition,
-    },
->>>>>>> bf161b19
     event::read,
     event::{Event, KeyCode, KeyEvent, KeyModifiers},
     style::{Color, Print, ResetColor, SetForegroundColor},
@@ -35,7 +29,6 @@
     Ok(())
 }
 
-<<<<<<< HEAD
 fn buffer_repaint(stdout: &mut Stdout, buffer: &LineBuffer, prompt_offset: u16) -> Result<()> {
     let raw_buffer = buffer.get_buffer();
     let new_index = buffer.get_insertion_point();
@@ -47,15 +40,6 @@
     // Then, get the position on the screen
     // Then draw the remainer of the buffer from above
     // Finally, reset the cursor to the saved position
-=======
-fn buffer_repaint(
-    stdout: &mut Stdout,
-    buffer: &LineBuffer,
-    prompt_offset: u16,
-    new_index: usize,
-) -> Result<()> {
-    let raw_buffer = buffer.get_buffer();
->>>>>>> bf161b19
 
     stdout.queue(MoveToColumn(prompt_offset))?;
     stdout.queue(Print(&raw_buffer[0..new_index]))?;
@@ -64,11 +48,8 @@
     stdout.queue(Clear(ClearType::UntilNewLine))?;
     stdout.queue(RestorePosition)?;
 
-<<<<<<< HEAD
     stdout.flush()?;
 
-=======
->>>>>>> bf161b19
     Ok(())
 }
 
@@ -123,34 +104,14 @@
                             buffer.insert_char(buffer.get_insertion_point(), c);
                             buffer.inc_insertion_point();
 
-<<<<<<< HEAD
-                            buffer_repaint(&mut stdout, &buffer, prompt_offset)?;
-=======
-                            buffer_repaint(
-                                &mut stdout,
-                                &buffer,
-                                prompt_offset,
-                                buffer.get_insertion_point(),
-                            )?;
-                            stdout.flush()?;
->>>>>>> bf161b19
+                            buffer_repaint(&mut stdout, &buffer, prompt_offset)?;
                         }
                         KeyCode::Backspace => {
                             let insertion_point = buffer.get_insertion_point();
                             if insertion_point == buffer.get_buffer_len() && !buffer.is_empty() {
                                 // buffer.dec_insertion_point();
                                 buffer.pop();
-<<<<<<< HEAD
-                                buffer_repaint(&mut stdout, &buffer, prompt_offset)?;
-=======
-                                buffer_repaint(
-                                    &mut stdout,
-                                    &buffer,
-                                    prompt_offset,
-                                    buffer.get_insertion_point(),
-                                )?;
-                                stdout.flush()?;
->>>>>>> bf161b19
+                                buffer_repaint(&mut stdout, &buffer, prompt_offset)?;
                             } else if insertion_point < buffer.get_buffer_len()
                                 && !buffer.is_empty()
                             {
@@ -158,57 +119,24 @@
                                 let insertion_point = buffer.get_insertion_point();
                                 buffer.remove_char(insertion_point);
 
-<<<<<<< HEAD
-                                buffer_repaint(&mut stdout, &buffer, prompt_offset)?;
-=======
-                                buffer_repaint(
-                                    &mut stdout,
-                                    &buffer,
-                                    prompt_offset,
-                                    insertion_point,
-                                )?;
-
-                                stdout.flush()?;
->>>>>>> bf161b19
+                                buffer_repaint(&mut stdout, &buffer, prompt_offset)?;
                             }
                         }
                         KeyCode::Delete => {
                             let insertion_point = buffer.get_insertion_point();
                             if insertion_point < buffer.get_buffer_len() && !buffer.is_empty() {
                                 buffer.remove_char(insertion_point);
-<<<<<<< HEAD
                                 buffer_repaint(&mut stdout, &buffer, prompt_offset)?;
                             }
                         }
                         KeyCode::Home => {
                             buffer.set_insertion_point(0);
                             buffer_repaint(&mut stdout, &buffer, prompt_offset)?;
-=======
-                                buffer_repaint(
-                                    &mut stdout,
-                                    &buffer,
-                                    prompt_offset,
-                                    insertion_point,
-                                )?;
-
-                                stdout.flush()?;
-                            }
-                        }
-                        KeyCode::Home => {
-                            buffer_repaint(&mut stdout, &buffer, prompt_offset, 0)?;
-                            stdout.flush()?;
-                            buffer.set_insertion_point(0);
->>>>>>> bf161b19
                         }
                         KeyCode::End => {
                             let buffer_len = buffer.get_buffer_len();
                             buffer.set_insertion_point(buffer_len);
-<<<<<<< HEAD
-                            buffer_repaint(&mut stdout, &buffer, prompt_offset)?;
-=======
-                            buffer_repaint(&mut stdout, &buffer, prompt_offset, buffer_len)?;
-                            stdout.flush()?;
->>>>>>> bf161b19
+                            buffer_repaint(&mut stdout, &buffer, prompt_offset)?;
                         }
                         KeyCode::Enter => {
                             if buffer.get_buffer() == "exit" {
@@ -241,17 +169,7 @@
                                     history.get(history_cursor as usize).unwrap().clone();
                                 buffer.set_buffer(history_entry.clone());
                                 buffer.move_to_end();
-<<<<<<< HEAD
-                                buffer_repaint(&mut stdout, &buffer, prompt_offset)?;
-=======
-                                buffer_repaint(
-                                    &mut stdout,
-                                    &buffer,
-                                    prompt_offset,
-                                    buffer.get_insertion_point(),
-                                )?;
-                                stdout.flush()?;
->>>>>>> bf161b19
+                                buffer_repaint(&mut stdout, &buffer, prompt_offset)?;
                             }
                         }
                         KeyCode::Down => {
@@ -271,17 +189,7 @@
 
                             buffer.set_buffer(new_buffer.clone());
                             buffer.move_to_end();
-<<<<<<< HEAD
-                            buffer_repaint(&mut stdout, &buffer, prompt_offset)?;
-=======
-                            buffer_repaint(
-                                &mut stdout,
-                                &buffer,
-                                prompt_offset,
-                                buffer.get_insertion_point(),
-                            )?;
-                            stdout.flush()?;
->>>>>>> bf161b19
+                            buffer_repaint(&mut stdout, &buffer, prompt_offset)?;
                         }
                         KeyCode::Left => {
                             if buffer.get_insertion_point() > 0 {
@@ -292,20 +200,8 @@
                                     buffer.move_word_left();
                                     buffer_repaint(&mut stdout, &buffer, prompt_offset)?;
                                 } else {
-<<<<<<< HEAD
                                     buffer.dec_insertion_point();
                                     buffer_repaint(&mut stdout, &buffer, prompt_offset)?;
-=======
-                                    // Start after the prompt
-                                    // Draw the string slice from 0 to the grapheme start left of insertion point
-                                    // Then, get the position on the screen
-                                    // Then draw the remainer of the buffer from above
-                                    // Finally, reset the cursor to the saved position
-                                    buffer.dec_insertion_point();
-                                    // let idx = buffer.get_grapheme_index_left();
-                                    let idx = buffer.get_insertion_point();
-                                    buffer_repaint(&mut stdout, &buffer, prompt_offset, idx)?;
->>>>>>> bf161b19
                                 }
                             }
                         }
@@ -316,12 +212,7 @@
                                     buffer_repaint(&mut stdout, &buffer, prompt_offset)?;
                                 } else {
                                     buffer.inc_insertion_point();
-<<<<<<< HEAD
-                                    buffer_repaint(&mut stdout, &buffer, prompt_offset)?;
-=======
-                                    let idx = buffer.get_insertion_point();
-                                    buffer_repaint(&mut stdout, &buffer, prompt_offset, idx)?;
->>>>>>> bf161b19
+                                    buffer_repaint(&mut stdout, &buffer, prompt_offset)?;
                                 }
                             }
                         }
