use crossterm::{terminal, Result};
use std::io::stdout;
mod line_buffer;

mod engine;
use engine::{print_crlf, print_message, Engine, Signal};

mod diagnostic;
use diagnostic::print_events;

<<<<<<< HEAD
mod prompt;
use prompt::Prompt;
=======
mod history_search;
>>>>>>> 073bdde3

fn main() -> Result<()> {
    let mut stdout = stdout();

    terminal::enable_raw_mode()?;
    // quick command like parameter handling
    let args: Vec<String> = std::env::args().collect();
    // if -k is passed, show the events
    if args.len() > 1 && args[1] == "-k" {
        print_message(&mut stdout, "Ready to print events:")?;
        print_events(&mut stdout)?;
        terminal::disable_raw_mode()?;
        println!();
        return Ok(());
    };

    let mut engine = Engine::new();

    loop {
        if let Ok(sig) = engine.read_line(&mut stdout) {
            match sig {
                Signal::CtrlD => {
                    break;
                }
                Signal::Success(buffer) => {
                    if (buffer.trim() == "exit") || (buffer.trim() == "logout") {
                        break;
                    }
                    print_message(&mut stdout, &format!("Our buffer: {}", buffer))?;
                }
                Signal::CtrlC => {
                    // We need to move one line down to start with the prompt on a new line
                    print_crlf(&mut stdout)?;
                }
            }
        }
    }

    terminal::disable_raw_mode()?;

    println!();
    Ok(())
}<|MERGE_RESOLUTION|>--- conflicted
+++ resolved
@@ -8,12 +8,9 @@
 mod diagnostic;
 use diagnostic::print_events;
 
-<<<<<<< HEAD
 mod prompt;
 use prompt::Prompt;
-=======
 mod history_search;
->>>>>>> 073bdde3
 
 fn main() -> Result<()> {
     let mut stdout = stdout();
