[package]
name = "reedline"
version = "0.6.0"
authors = ["JT <jonathan.d.turner@gmail.com>"]
edition = "2021"
description = "A readline-like crate for CLI text input"
license = "MIT"
repository = "https://github.com/nushell/reedline"

# See more keys and their definitions at https://doc.rust-lang.org/cargo/reference/manifest.html
[lib]
doctest = true

[[bin]]
name = "reedline"
path = "src/main.rs"

[dependencies]
chrono = "0.4.19"
clipboard = { version = "0.5.0", optional = true }
crossterm = { version = "0.23.0", features = ["serde"] }
nu-ansi-term = "0.46.0"
serde = { version = "1.0", features = ["derive"] }
unicode-segmentation = "1.9.0"
unicode-width = "0.1.9"
strip-ansi-escapes = "0.1.1"
strum = "0.24"
strum_macros = "0.24"
fd-lock = "3.0.3"
rusqlite = { version = "0.27.0", optional = true, features = ["bundled"] }
serde_json = { version = "1.0.79", optional = true }
gethostname = { version = "0.2.3", optional = true }
thiserror = "1.0.31"

[dev-dependencies]
tempfile = "3.3.0"
pretty_assertions = "1.1.0"
rstest = "0.12.0"

[features]
system_clipboard = ["clipboard"]
bashisms = []
<<<<<<< HEAD
sqlite = ["rusqlite", "serde_json", "gethostname"]
=======
>>>>>>> 09bbb24b
<|MERGE_RESOLUTION|>--- conflicted
+++ resolved
@@ -40,7 +40,4 @@
 [features]
 system_clipboard = ["clipboard"]
 bashisms = []
-<<<<<<< HEAD
 sqlite = ["rusqlite", "serde_json", "gethostname"]
-=======
->>>>>>> 09bbb24b
