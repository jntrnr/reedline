on:
  pull_request:
  push: # Run CI on the main branch after every merge. This is important to fill the GitHub Actions cache in a way that pull requests can see it
    branches:
      - main

name: continuous-integration

jobs:
  build-lint-test:
    strategy:
      fail-fast: false
      matrix:
        platform: [ubuntu-latest]
        rust:
          - stable
<<<<<<< HEAD
        features:
          - ""
          - sqlite
          - bashisms
          - bashisms,sqlite
=======
        # Define the feature sets that will be built here (for caching you define a separate name)
        style: [bashisms, default]
        include:
          - style: bashisms
            flags: "--features bashisms"
          - style: default
            flags: ""

    runs-on: ${{ matrix.platform }}
>>>>>>> ef649920

    steps:
      - uses: actions/checkout@v2

      - name: Setup Rust toolchain
        uses: actions-rs/toolchain@v1
        with:
          profile: minimal
          toolchain: ${{ matrix.rust }}
          override: true
          components: rustfmt, clippy

      - uses: Swatinem/rust-cache@v1
        with:
<<<<<<< HEAD
          command: build --features ${{ matrix.features }}
      - uses: actions-rs/cargo@v1
        with:
          command: test
          args: --workspace --features ${{ matrix.features }}

      - uses: actions-rs/cargo@v1
=======
          key: ${{ matrix.style }}v1 # increment this to bust the cache if needed

      - name: Rustfmt
        uses: actions-rs/cargo@v1
>>>>>>> ef649920
        with:
          command: fmt
          args: --all -- --check

      - name: Build reedline
        uses: actions-rs/cargo@v1
        with:
          command: build
          args: ${{ matrix.flags }}

      - name: Clippy
        uses: actions-rs/cargo@v1
        with:
          command: clippy
<<<<<<< HEAD
          args: --features ${{ matrix.features }} -- -D warnings
=======
          args: ${{ matrix.flags }} -- -D warnings

      - uses: taiki-e/install-action@nextest

      - name: Tests
        uses: actions-rs/cargo@v1
        with:
          command: nextest
          args: run --all ${{ matrix.flags }}

      - name: Doctests
        uses: actions-rs/cargo@v1
        with:
          command: test
          args: --doc ${{ matrix.flags }}
>>>>>>> ef649920
<|MERGE_RESOLUTION|>--- conflicted
+++ resolved
@@ -14,23 +14,19 @@
         platform: [ubuntu-latest]
         rust:
           - stable
-<<<<<<< HEAD
-        features:
-          - ""
-          - sqlite
-          - bashisms
-          - bashisms,sqlite
-=======
         # Define the feature sets that will be built here (for caching you define a separate name)
-        style: [bashisms, default]
+        style: [bashisms, default, sqlite, basqlite]
         include:
           - style: bashisms
             flags: "--features bashisms"
           - style: default
             flags: ""
+          - style: sqlite
+            flags: "--features sqlite"
+          - style: basqlite
+            flags: "--features bashisms,sqlite"
 
     runs-on: ${{ matrix.platform }}
->>>>>>> ef649920
 
     steps:
       - uses: actions/checkout@v2
@@ -45,20 +41,10 @@
 
       - uses: Swatinem/rust-cache@v1
         with:
-<<<<<<< HEAD
-          command: build --features ${{ matrix.features }}
-      - uses: actions-rs/cargo@v1
-        with:
-          command: test
-          args: --workspace --features ${{ matrix.features }}
-
-      - uses: actions-rs/cargo@v1
-=======
           key: ${{ matrix.style }}v1 # increment this to bust the cache if needed
 
       - name: Rustfmt
         uses: actions-rs/cargo@v1
->>>>>>> ef649920
         with:
           command: fmt
           args: --all -- --check
@@ -73,9 +59,6 @@
         uses: actions-rs/cargo@v1
         with:
           command: clippy
-<<<<<<< HEAD
-          args: --features ${{ matrix.features }} -- -D warnings
-=======
           args: ${{ matrix.flags }} -- -D warnings
 
       - uses: taiki-e/install-action@nextest
@@ -90,5 +73,4 @@
         uses: actions-rs/cargo@v1
         with:
           command: test
-          args: --doc ${{ matrix.flags }}
->>>>>>> ef649920
+          args: --doc ${{ matrix.flags }}